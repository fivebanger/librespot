<<<<<<< HEAD
use super::codec::APCodec;
use crate::{
    diffie_hellman::DHLocalKeys,
    protocol,
    protocol::keyexchange::{APResponseMessage, ClientHello, ClientResponsePlaintext},
    util,
};

=======
use byteorder::{BigEndian, ByteOrder, WriteBytesExt};
>>>>>>> 91d7d042
use hmac::{Hmac, Mac};
use protobuf::{self, Message};
use rand::thread_rng;
use sha1::Sha1;
<<<<<<< HEAD
use std::{io, marker::Unpin};
use tokio::io::{AsyncRead, AsyncReadExt, AsyncWrite, AsyncWriteExt};
use tokio_util::codec::{Decoder, Framed};

// struct handshake {
//     keys: DHLocalKeys,
//     connection: T,
//     accumulator: Vec<u8>,
// }

pub async fn handshake<T: AsyncRead + AsyncWrite + Unpin>(
    mut connection: T,
) -> Result<Framed<T, APCodec>, io::Error> {
    let local_keys = DHLocalKeys::random(&mut thread_rng());
    // Send ClientHello
    let client_hello: Vec<u8> = client_hello(local_keys.public_key()).await?;
    connection.write_all(&client_hello).await?;

    // Receive APResponseMessage
    let size = connection.read_u32().await?;
    let mut buffer = Vec::with_capacity(size as usize - 4);
    let bytes = connection.read_buf(&mut buffer).await?;
    let message = protobuf::parse_from_bytes::<APResponseMessage>(&buffer[..bytes])?;

    let mut accumulator = client_hello.clone();
    accumulator.extend_from_slice(&size.to_be_bytes());
    accumulator.extend_from_slice(&buffer);
=======
use std::io;
use tokio::io::{AsyncRead, AsyncReadExt, AsyncWrite, AsyncWriteExt};
use tokio_util::codec::{Decoder, Framed};

use super::codec::APCodec;
use crate::diffie_hellman::DHLocalKeys;
use crate::protocol;
use crate::protocol::keyexchange::{APResponseMessage, ClientHello, ClientResponsePlaintext};
use crate::util;

pub async fn handshake<T: AsyncRead + AsyncWrite + Unpin>(
    mut connection: T,
) -> io::Result<Framed<T, APCodec>> {
    let local_keys = DHLocalKeys::random(&mut thread_rng());
    let gc = local_keys.public_key();
    let mut accumulator = client_hello(&mut connection, gc).await?;
    let message: APResponseMessage = recv_packet(&mut connection, &mut accumulator).await?;
>>>>>>> 91d7d042
    let remote_key = message
        .get_challenge()
        .get_login_crypto_challenge()
        .get_diffie_hellman()
        .get_gs()
        .to_owned();

<<<<<<< HEAD
    // Solve the challenge
=======
>>>>>>> 91d7d042
    let shared_secret = local_keys.shared_secret(&remote_key);
    let (challenge, send_key, recv_key) = compute_keys(&shared_secret, &accumulator);
    let codec = APCodec::new(&send_key, &recv_key);

<<<<<<< HEAD
    let buffer: Vec<u8> = client_response(challenge).await?;
    connection.write_all(&buffer).await?;
    let framed = codec.framed(connection);
    Ok(framed)
}

// async fn recv_packet<T: AsyncRead + Unpin, Message: protobuf::Message>(
//     mut connection: T,
// ) -> Result<(Message, &Vec<u8>), io::Error> {
//     let size = connection.read_u32().await?;
//     let mut buffer = Vec::with_capacity(size as usize - 4);
//     let bytes = connection.read_buf(&mut buffer).await?;
//     let proto = protobuf::parse_from_bytes(&buffer[..bytes])?;
//     Ok(proto)
// }

async fn client_hello(gc: Vec<u8>) -> Result<Vec<u8>, io::Error> {
=======
    client_response(&mut connection, challenge).await?;

    Ok(codec.framed(connection))
}

async fn client_hello<T>(connection: &mut T, gc: Vec<u8>) -> io::Result<Vec<u8>>
where
    T: AsyncWrite + Unpin,
{
>>>>>>> 91d7d042
    let mut packet = ClientHello::new();
    packet
        .mut_build_info()
        .set_product(protocol::keyexchange::Product::PRODUCT_PARTNER);
    packet
        .mut_build_info()
        .set_platform(protocol::keyexchange::Platform::PLATFORM_LINUX_X86);
    packet.mut_build_info().set_version(109_800_078);
    packet
        .mut_cryptosuites_supported()
        .push(protocol::keyexchange::Cryptosuite::CRYPTO_SUITE_SHANNON);
    packet
        .mut_login_crypto_hello()
        .mut_diffie_hellman()
        .set_gc(gc);
    packet
        .mut_login_crypto_hello()
        .mut_diffie_hellman()
        .set_server_keys_known(1);
    packet.set_client_nonce(util::rand_vec(&mut thread_rng(), 0x10));
    packet.set_padding(vec![0x1e]);

    let size = 2 + 4 + packet.compute_size();
<<<<<<< HEAD
    let mut buffer = Vec::with_capacity(size as usize);
    buffer.extend(&[0, 4]);
    buffer.write_u32(size).await?;
    buffer.extend(packet.write_to_bytes()?);
    Ok(buffer)
}

async fn client_response(challenge: Vec<u8>) -> Result<Vec<u8>, io::Error> {
=======
    <Vec<u8> as WriteBytesExt>::write_u32::<BigEndian>(&mut buffer, size).unwrap();
    packet.write_to_vec(&mut buffer).unwrap();

    connection.write_all(&buffer[..]).await?;
    Ok(buffer)
}

async fn client_response<T>(connection: &mut T, challenge: Vec<u8>) -> io::Result<()>
where
    T: AsyncWrite + Unpin,
{
>>>>>>> 91d7d042
    let mut packet = ClientResponsePlaintext::new();
    packet
        .mut_login_crypto_response()
        .mut_diffie_hellman()
        .set_hmac(challenge);
    packet.mut_pow_response();
    packet.mut_crypto_response();

    // let mut buffer = vec![];
    let size = 4 + packet.compute_size();
<<<<<<< HEAD
    let mut buffer = Vec::with_capacity(size as usize);
    buffer.write_u32(size).await?;
    // This seems to reallocate
    // packet.write_to_vec(&mut buffer)?;
    buffer.extend(packet.write_to_bytes()?);
    Ok(buffer)
=======
    <Vec<u8> as WriteBytesExt>::write_u32::<BigEndian>(&mut buffer, size).unwrap();
    packet.write_to_vec(&mut buffer).unwrap();

    connection.write_all(&buffer[..]).await?;
    Ok(())
}

async fn recv_packet<T, M>(connection: &mut T, acc: &mut Vec<u8>) -> io::Result<M>
where
    T: AsyncRead + Unpin,
    M: Message,
{
    let header = read_into_accumulator(connection, 4, acc).await?;
    let size = BigEndian::read_u32(header) as usize;
    let data = read_into_accumulator(connection, size - 4, acc).await?;
    let message = protobuf::parse_from_bytes(data).unwrap();
    Ok(message)
}

async fn read_into_accumulator<'a, T: AsyncRead + Unpin>(
    connection: &mut T,
    size: usize,
    acc: &'a mut Vec<u8>,
) -> io::Result<&'a mut [u8]> {
    let offset = acc.len();
    acc.resize(offset + size, 0);

    connection.read_exact(&mut acc[offset..]).await?;
    Ok(&mut acc[offset..])
>>>>>>> 91d7d042
}

fn compute_keys(shared_secret: &[u8], packets: &[u8]) -> (Vec<u8>, Vec<u8>, Vec<u8>) {
    type HmacSha1 = Hmac<Sha1>;

    let mut data = Vec::with_capacity(0x64);
    for i in 1..6 {
        let mut mac = HmacSha1::new_varkey(&shared_secret).expect("HMAC can take key of any size");
        mac.input(packets);
        mac.input(&[i]);
        data.extend_from_slice(&mac.result().code());
    }

    let mut mac = HmacSha1::new_varkey(&data[..0x14]).expect("HMAC can take key of any size");
    mac.input(packets);

    (
        mac.result().code().to_vec(),
        data[0x14..0x34].to_vec(),
        data[0x34..0x54].to_vec(),
    )
}<|MERGE_RESOLUTION|>--- conflicted
+++ resolved
@@ -1,48 +1,8 @@
-<<<<<<< HEAD
-use super::codec::APCodec;
-use crate::{
-    diffie_hellman::DHLocalKeys,
-    protocol,
-    protocol::keyexchange::{APResponseMessage, ClientHello, ClientResponsePlaintext},
-    util,
-};
-
-=======
 use byteorder::{BigEndian, ByteOrder, WriteBytesExt};
->>>>>>> 91d7d042
 use hmac::{Hmac, Mac};
 use protobuf::{self, Message};
 use rand::thread_rng;
 use sha1::Sha1;
-<<<<<<< HEAD
-use std::{io, marker::Unpin};
-use tokio::io::{AsyncRead, AsyncReadExt, AsyncWrite, AsyncWriteExt};
-use tokio_util::codec::{Decoder, Framed};
-
-// struct handshake {
-//     keys: DHLocalKeys,
-//     connection: T,
-//     accumulator: Vec<u8>,
-// }
-
-pub async fn handshake<T: AsyncRead + AsyncWrite + Unpin>(
-    mut connection: T,
-) -> Result<Framed<T, APCodec>, io::Error> {
-    let local_keys = DHLocalKeys::random(&mut thread_rng());
-    // Send ClientHello
-    let client_hello: Vec<u8> = client_hello(local_keys.public_key()).await?;
-    connection.write_all(&client_hello).await?;
-
-    // Receive APResponseMessage
-    let size = connection.read_u32().await?;
-    let mut buffer = Vec::with_capacity(size as usize - 4);
-    let bytes = connection.read_buf(&mut buffer).await?;
-    let message = protobuf::parse_from_bytes::<APResponseMessage>(&buffer[..bytes])?;
-
-    let mut accumulator = client_hello.clone();
-    accumulator.extend_from_slice(&size.to_be_bytes());
-    accumulator.extend_from_slice(&buffer);
-=======
 use std::io;
 use tokio::io::{AsyncRead, AsyncReadExt, AsyncWrite, AsyncWriteExt};
 use tokio_util::codec::{Decoder, Framed};
@@ -60,7 +20,6 @@
     let gc = local_keys.public_key();
     let mut accumulator = client_hello(&mut connection, gc).await?;
     let message: APResponseMessage = recv_packet(&mut connection, &mut accumulator).await?;
->>>>>>> 91d7d042
     let remote_key = message
         .get_challenge()
         .get_login_crypto_challenge()
@@ -68,33 +27,10 @@
         .get_gs()
         .to_owned();
 
-<<<<<<< HEAD
-    // Solve the challenge
-=======
->>>>>>> 91d7d042
     let shared_secret = local_keys.shared_secret(&remote_key);
     let (challenge, send_key, recv_key) = compute_keys(&shared_secret, &accumulator);
     let codec = APCodec::new(&send_key, &recv_key);
 
-<<<<<<< HEAD
-    let buffer: Vec<u8> = client_response(challenge).await?;
-    connection.write_all(&buffer).await?;
-    let framed = codec.framed(connection);
-    Ok(framed)
-}
-
-// async fn recv_packet<T: AsyncRead + Unpin, Message: protobuf::Message>(
-//     mut connection: T,
-// ) -> Result<(Message, &Vec<u8>), io::Error> {
-//     let size = connection.read_u32().await?;
-//     let mut buffer = Vec::with_capacity(size as usize - 4);
-//     let bytes = connection.read_buf(&mut buffer).await?;
-//     let proto = protobuf::parse_from_bytes(&buffer[..bytes])?;
-//     Ok(proto)
-// }
-
-async fn client_hello(gc: Vec<u8>) -> Result<Vec<u8>, io::Error> {
-=======
     client_response(&mut connection, challenge).await?;
 
     Ok(codec.framed(connection))
@@ -104,7 +40,6 @@
 where
     T: AsyncWrite + Unpin,
 {
->>>>>>> 91d7d042
     let mut packet = ClientHello::new();
     packet
         .mut_build_info()
@@ -112,7 +47,7 @@
     packet
         .mut_build_info()
         .set_platform(protocol::keyexchange::Platform::PLATFORM_LINUX_X86);
-    packet.mut_build_info().set_version(109_800_078);
+    packet.mut_build_info().set_version(109800078);
     packet
         .mut_cryptosuites_supported()
         .push(protocol::keyexchange::Cryptosuite::CRYPTO_SUITE_SHANNON);
@@ -127,17 +62,8 @@
     packet.set_client_nonce(util::rand_vec(&mut thread_rng(), 0x10));
     packet.set_padding(vec![0x1e]);
 
+    let mut buffer = vec![0, 4];
     let size = 2 + 4 + packet.compute_size();
-<<<<<<< HEAD
-    let mut buffer = Vec::with_capacity(size as usize);
-    buffer.extend(&[0, 4]);
-    buffer.write_u32(size).await?;
-    buffer.extend(packet.write_to_bytes()?);
-    Ok(buffer)
-}
-
-async fn client_response(challenge: Vec<u8>) -> Result<Vec<u8>, io::Error> {
-=======
     <Vec<u8> as WriteBytesExt>::write_u32::<BigEndian>(&mut buffer, size).unwrap();
     packet.write_to_vec(&mut buffer).unwrap();
 
@@ -149,7 +75,6 @@
 where
     T: AsyncWrite + Unpin,
 {
->>>>>>> 91d7d042
     let mut packet = ClientResponsePlaintext::new();
     packet
         .mut_login_crypto_response()
@@ -158,16 +83,8 @@
     packet.mut_pow_response();
     packet.mut_crypto_response();
 
-    // let mut buffer = vec![];
+    let mut buffer = vec![];
     let size = 4 + packet.compute_size();
-<<<<<<< HEAD
-    let mut buffer = Vec::with_capacity(size as usize);
-    buffer.write_u32(size).await?;
-    // This seems to reallocate
-    // packet.write_to_vec(&mut buffer)?;
-    buffer.extend(packet.write_to_bytes()?);
-    Ok(buffer)
-=======
     <Vec<u8> as WriteBytesExt>::write_u32::<BigEndian>(&mut buffer, size).unwrap();
     packet.write_to_vec(&mut buffer).unwrap();
 
@@ -197,7 +114,6 @@
 
     connection.read_exact(&mut acc[offset..]).await?;
     Ok(&mut acc[offset..])
->>>>>>> 91d7d042
 }
 
 fn compute_keys(shared_secret: &[u8], packets: &[u8]) -> (Vec<u8>, Vec<u8>, Vec<u8>) {
