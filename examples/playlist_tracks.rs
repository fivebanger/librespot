<<<<<<< HEAD
use std::{env, process::exit};
=======
use std::env;
use std::process;
>>>>>>> 005e5567

use librespot::{
    core::{
        authentication::Credentials, config::SessionConfig, session::Session, spotify_id::SpotifyId,
    },
    metadata::{Metadata, Playlist, Track},
};

#[tokio::main]
async fn main() {
    env_logger::init();
    let session_config = SessionConfig::default();

    let args: Vec<_> = env::args().collect();
    if args.len() != 4 {
        eprintln!("Usage: {} USERNAME PASSWORD PLAYLIST", args[0]);
        return;
    }
    let credentials = Credentials::with_password(&args[1], &args[2]);

    let plist_uri = SpotifyId::from_uri(&args[3]).unwrap_or_else(|_| {
        eprintln!(
            "PLAYLIST should be a playlist URI such as: \
                \"spotify:playlist:37i9dQZF1DXec50AjHrNTq\""
        );
<<<<<<< HEAD
        exit(1);
    });

    let session = Session::new(session_config, None);
    if let Err(e) = session.connect(credentials).await {
        println!("Error connecting: {}", e);
        exit(1);
    }
=======
        process::exit(1);
    });

    let (session, _) = Session::connect(session_config, credentials, None, false)
        .await
        .unwrap();
>>>>>>> 005e5567

    let plist = Playlist::get(&session, plist_uri).await.unwrap();
    println!("{:?}", plist);
    for track_id in plist.tracks() {
        let plist_track = Track::get(&session, track_id).await.unwrap();
        println!("track: {} ", plist_track.name);
    }
}<|MERGE_RESOLUTION|>--- conflicted
+++ resolved
@@ -1,9 +1,4 @@
-<<<<<<< HEAD
 use std::{env, process::exit};
-=======
-use std::env;
-use std::process;
->>>>>>> 005e5567
 
 use librespot::{
     core::{
@@ -29,23 +24,14 @@
             "PLAYLIST should be a playlist URI such as: \
                 \"spotify:playlist:37i9dQZF1DXec50AjHrNTq\""
         );
-<<<<<<< HEAD
         exit(1);
     });
 
     let session = Session::new(session_config, None);
-    if let Err(e) = session.connect(credentials).await {
+    if let Err(e) = session.connect(credentials, false).await {
         println!("Error connecting: {}", e);
         exit(1);
     }
-=======
-        process::exit(1);
-    });
-
-    let (session, _) = Session::connect(session_config, credentials, None, false)
-        .await
-        .unwrap();
->>>>>>> 005e5567
 
     let plist = Playlist::get(&session, plist_uri).await.unwrap();
     println!("{:?}", plist);
