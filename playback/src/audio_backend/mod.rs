use crate::config::AudioFormat;
use crate::convert::Converter;
use crate::decoder::AudioPacket;
use thiserror::Error;

#[derive(Debug, Error)]
pub enum SinkError {
    #[error("Audio Sink Error Not Connected: {0}")]
    NotConnected(String),
    #[error("Audio Sink Error Connection Refused: {0}")]
    ConnectionRefused(String),
    #[error("Audio Sink Error On Write: {0}")]
    OnWrite(String),
    #[error("Audio Sink Error Invalid Parameters: {0}")]
    InvalidParams(String),
}

pub type SinkResult<T> = Result<T, SinkError>;

pub trait Open {
    fn open(_: Option<String>, format: AudioFormat) -> Self;
}

pub trait Sink {
    fn start(&mut self) -> SinkResult<()> {
        Ok(())
    }
    fn stop(&mut self) -> SinkResult<()> {
        Ok(())
    }
    fn write(&mut self, packet: AudioPacket, converter: &mut Converter) -> SinkResult<()>;
}

pub type SinkBuilder = fn(Option<String>, AudioFormat) -> Box<dyn Sink>;

pub trait SinkAsBytes {
    fn write_bytes(&mut self, data: &[u8]) -> SinkResult<()>;
}

fn mk_sink<S: Sink + Open + 'static>(device: Option<String>, format: AudioFormat) -> Box<dyn Sink> {
    Box::new(S::open(device, format))
}

// reuse code for various backends
macro_rules! sink_as_bytes {
    () => {
        fn write(&mut self, packet: AudioPacket, converter: &mut Converter) -> SinkResult<()> {
            use crate::convert::i24;
            use zerocopy::AsBytes;
            match packet {
                AudioPacket::Samples(samples) => match self.format {
                    AudioFormat::F64 => self.write_bytes(samples.as_bytes()),
                    AudioFormat::F32 => {
                        let samples_f32: &[f32] = &converter.f64_to_f32(&samples);
                        self.write_bytes(samples_f32.as_bytes())
                    }
                    AudioFormat::S32 => {
                        let samples_s32: &[i32] = &converter.f64_to_s32(&samples);
                        self.write_bytes(samples_s32.as_bytes())
                    }
                    AudioFormat::S24 => {
                        let samples_s24: &[i32] = &converter.f64_to_s24(&samples);
                        self.write_bytes(samples_s24.as_bytes())
                    }
                    AudioFormat::S24_3 => {
                        let samples_s24_3: &[i24] = &converter.f64_to_s24_3(&samples);
                        self.write_bytes(samples_s24_3.as_bytes())
                    }
                    AudioFormat::S16 => {
                        let samples_s16: &[i16] = &converter.f64_to_s16(&samples);
                        self.write_bytes(samples_s16.as_bytes())
                    }
                },
<<<<<<< HEAD
                AudioPacket::Raw(samples) => self.write_bytes(samples),
=======
                AudioPacket::OggData(samples) => self.write_bytes(&samples),
>>>>>>> 92b84766
            }
        }
    };
}

#[cfg(feature = "alsa-backend")]
mod alsa;
#[cfg(feature = "alsa-backend")]
use self::alsa::AlsaSink;

#[cfg(feature = "portaudio-backend")]
mod portaudio;
#[cfg(feature = "portaudio-backend")]
use self::portaudio::PortAudioSink;

#[cfg(feature = "pulseaudio-backend")]
mod pulseaudio;
#[cfg(feature = "pulseaudio-backend")]
use self::pulseaudio::PulseAudioSink;

#[cfg(feature = "jackaudio-backend")]
mod jackaudio;
#[cfg(feature = "jackaudio-backend")]
use self::jackaudio::JackSink;

#[cfg(feature = "gstreamer-backend")]
mod gstreamer;
#[cfg(feature = "gstreamer-backend")]
use self::gstreamer::GstreamerSink;

#[cfg(any(feature = "rodio-backend", feature = "rodiojack-backend"))]
mod rodio;
#[cfg(feature = "rodio-backend")]
use self::rodio::RodioSink;

#[cfg(feature = "sdl-backend")]
mod sdl;
#[cfg(feature = "sdl-backend")]
use self::sdl::SdlSink;

mod pipe;
use self::pipe::StdoutSink;

mod subprocess;
use self::subprocess::SubprocessSink;

pub const BACKENDS: &[(&str, SinkBuilder)] = &[
    #[cfg(feature = "rodio-backend")]
    (RodioSink::NAME, rodio::mk_rodio), // default goes first
    #[cfg(feature = "alsa-backend")]
    (AlsaSink::NAME, mk_sink::<AlsaSink>),
    #[cfg(feature = "portaudio-backend")]
    (PortAudioSink::NAME, mk_sink::<PortAudioSink>),
    #[cfg(feature = "pulseaudio-backend")]
    (PulseAudioSink::NAME, mk_sink::<PulseAudioSink>),
    #[cfg(feature = "jackaudio-backend")]
    (JackSink::NAME, mk_sink::<JackSink>),
    #[cfg(feature = "gstreamer-backend")]
    (GstreamerSink::NAME, mk_sink::<GstreamerSink>),
    #[cfg(feature = "rodiojack-backend")]
    ("rodiojack", rodio::mk_rodiojack),
    #[cfg(feature = "sdl-backend")]
    (SdlSink::NAME, mk_sink::<SdlSink>),
    (StdoutSink::NAME, mk_sink::<StdoutSink>),
    (SubprocessSink::NAME, mk_sink::<SubprocessSink>),
];

pub fn find(name: Option<String>) -> Option<SinkBuilder> {
    if let Some(name) = name {
        BACKENDS
            .iter()
            .find(|backend| name == backend.0)
            .map(|backend| backend.1)
    } else {
        BACKENDS.first().map(|backend| backend.1)
    }
}<|MERGE_RESOLUTION|>--- conflicted
+++ resolved
@@ -71,11 +71,7 @@
                         self.write_bytes(samples_s16.as_bytes())
                     }
                 },
-<<<<<<< HEAD
-                AudioPacket::Raw(samples) => self.write_bytes(samples),
-=======
-                AudioPacket::OggData(samples) => self.write_bytes(&samples),
->>>>>>> 92b84766
+                AudioPacket::Raw(samples) => self.write_bytes(&samples),
             }
         }
     };
